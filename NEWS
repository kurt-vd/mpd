<<<<<<< HEAD
ver 0.16 (20??/??/??)
* protocol:
  - send song modification time to client
  - added "update" idle event
  - removed the deprecated "volume" command
  - added the "findadd" command
  - range support for "delete"
  - "previous" really plays the previous song
  - "addid" with negative position is deprecated
  - "load" supports remote playlists (extm3u, pls, asx, xspf, lastfm://)
  - allow changing replay gain mode on-the-fly
  - omitting the range end is possible
* archive:
  - iso: renamed plugin to "iso9660"
  - zip: renamed plugin to "zzip"
* input:
  - lastfm: obsolete plugin removed
* tags:
  - added tags "ArtistSort", "AlbumArtistSort"
  - id3: revised "performer" tag support
* decoders:
  - don't try a plugin twice (MIME type & suffix)
  - don't fall back to "mad" unless no plugin matches
  - ffmpeg: support multiple tags
  - ffmpeg: convert metadata to generic format
  - sndfile: new decoder plugin based on libsndfile
  - flac: moved CUE sheet support to a playlist plugin
  - flac: support streams without STREAMINFO block
  - mikmod: sample rate is configurable
  - mpg123: new decoder plugin based on libmpg123
  - sidplay: support sub-tunes
  - sidplay: implemented songlength database
  - sidplay: support seeking
  - wavpack: activate 32 bit support
  - wavpack: allow more than 2 channels
* encoders:
  - twolame: new encoder plugin based on libtwolame
  - flac: new encoder plugin based on libFLAC
  - wave: new encoder plugin for PCM WAV format
* output:
  - recorder: new output plugin for recording radio streams
  - alsa: don't recover on CANCEL
  - alsa: fill period buffer with silence before draining
  - openal: new output plugin
  - pulse: announce "media.role=music"
  - pulse: renamed context to "Music Player Daemon"
  - pulse: connect to server on MPD startup, implement pause
  - jack: require libjack 0.100
  - jack: don't disconnect during pause
  - jack: connect to server on MPD startup
  - jack: added options "client_name", "server_name"
  - jack: clear ring buffers before activating
  - jack: renamed option "ports" to "destination_ports"
  - jack: support more than two audio channels
  - httpd: bind port when output is enabled
  - wildcards allowed in audio_format configuration
  - consistently lock audio output objects
* player:
  - drain audio outputs at the end of the playlist
* mixers:
  - removed support for legacy mixer configuration
  - reimplemented software volume as mixer+filter plugin
  - per-device software/hardware mixer setting
* commands:
  - added new "status" line with more precise "elapsed time"
* update:
  - automatically update the database with Linux inotify
  - support .mpdignore files in the music directory
  - sort songs by album name first, then disc/track number
  - rescan after metadata_to_use change
* normalize: upgraded to AudioCompress 2.0
  - automatically convert to 16 bit samples
* log unused/unknown block parameters
* removed the deprecated "error_file" option
* save state when stopped
* renamed option "--stdout" to "--stderr"
* removed options --create-db and --no-create-db
* state_file: save only if something has changed
* database: eliminated maximum line length
* log: redirect stdout/stderr to /dev/null if syslog is used
* set the close-on-exec flag on all file descriptors
* pcm_volume, pcm_mix: implemented 32 bit support
* support packed 24 bit samples
* CUE sheet support
* obey $(sysconfdir) for default mpd.conf location
* build with large file support by default
* added test suite ("make check")
* require GLib 2.12


ver 0.15.8 (2009/??/??)
=======
ver 0.15.8 (2010/01/17)
>>>>>>> 760569fc
* input:
  - curl: allow rewinding with Icy-Metadata
* decoders:
  - ffmpeg, flac, vorbis: added more flac/vorbis MIME types
  - ffmpeg: enabled libavformat's file name extension detection
* dbUtils: return empty tag value only if no value was found
* decoder_thread: fix CUE track playback
* queue: don't repeat current song in consume mode


ver 0.15.7 (2009/12/27)
* archive:
  - close archive when stream is closed
  - iso, zip: fixed memory leak in destructor
* input:
  - file: don't fall back to parent directory
  - archive: fixed memory leak in error handler
* tags:
  - id3: fix ID3v1 charset conversion
* decoders:
  - eliminate jitter after seek failure
  - ffmpeg: don't try to force stereo
  - wavpack: allow fine-grained seeking
* mixer: explicitly close all mixers on shutdown
* mapper: fix memory leak when playlist_directory is not set
* mapper: apply filesystem_charset to playlists
* command: verify playlist name in the "rm" command
* database: return multiple tag values per song


ver 0.15.6 (2009/11/18)
* input:
  - lastfm: fixed variable name in GLib<2.16 code path
  - input/mms: require libmms 0.4
* archive:
  - zzip: require libzzip 0.13
* tags:
  - id3: allow 4 MB RIFF/AIFF tags
* decoders:
  - ffmpeg: convert metadata
  - ffmpeg: align the output buffer
  - oggflac: rewind stream after FLAC detection
  - flac: fixed CUE seeking range check
  - flac: fixed NULL pointer dereference in CUE code
* output_thread: check again if output is open on PAUSE
* update: delete ignored symlinks from database
* database: increased maximum line length to 32 kB
* sticker: added fallback for sqlite3_prepare_v2()


ver 0.15.5 (2009/10/18)
* input:
  - curl: don't abort if a packet has only metadata
  - curl: fixed endless loop during buffering
* tags:
  - riff, aiff: fixed "limited range" gcc warning
* decoders:
  - flac: fixed two memory leaks in the CUE tag loader
* decoder_thread: change the fallback decoder name to "mad"
* output_thread: check again if output is open on CANCEL
* update: fixed memory leak during container scan


ver 0.15.4 (2009/10/03)
* decoders:
  - vorbis: revert "faster tag scanning with ov_test_callback()"
  - faad: skip assertion failure on large ID3 tags
  - ffmpeg: use the "artist" tag if "author" is not present
* output:
  - osx: fix the OS X 10.6 build


ver 0.15.3 (2009/08/29)
* decoders:
  - vorbis: faster tag scanning with ov_test_callback()
* output:
  - fix stuttering due to uninitialized variable
* update: don't re-read unchanged container files


ver 0.15.2 (2009/08/15)
* tags:
  - ape: check the tag size (fixes integer underflow)
  - ape: added protection against large memory allocations
* decoders:
  - mad: skip ID3 frames when libid3tag is disabled
  - flac: parse all replaygain tags
  - flac: don't allocate cuesheet twice (memleak)
* output:
  - shout: fixed stuck pause bug
  - shout: minimize the unpause latency
* update: free empty path string (memleak)
* update: free temporary string in container scan (memleak)
* directory: free empty directories after removing them (memleak)


ver 0.15.1 (2009/07/15)
* decoders:
  - flac: fix assertion failure in tag_free() call
* output:
  - httpd: include sys/types.h (fixes Mac OS X)
* commands:
  - don't resume playback when stopping during pause
* database: fixed NULL pointer dereference after charset change
* log: fix double free() bug during shutdown


ver 0.15 (2009/06/23)
* input:
  - parse Icy-Metadata
  - added support for the MMS protocol
  - hide HTTP password in playlist
  - lastfm: new input plugin for last.fm radio (experimental and incomplete!)
  - curl: moved proxy settings to "input" block
* tags:
  - support the "album artist" tag
  - support MusicBrainz tags
  - parse RVA2 tags in mp3 files
  - parse ID3 tags in AIFF/RIFF/WAV files
  - ffmpeg: support new metadata API
  - ffmpeg: added support for the tags comment, genre, year
* decoders:
  - audiofile: streaming support added
  - audiofile: added 24 bit support
  - modplug: another MOD plugin, based on libmodplug
  - mikmod disabled by default, due to severe security issues in libmikmod
  - sidplay: new decoder plugin for C64 SID (using libsidplay2)
  - fluidsynth: new decoder plugin for MIDI files (using libfluidsynth,
    experimental due to shortcomings in libfluidsynth)
  - wildmidi: another decoder plugin for MIDI files (using libwildmidi)
  - flac: parse stream tags
  - mpcdec: support the new libmpcdec SV8 API
  - added configuration option to disable decoder plugins
  - flac: support embedded cuesheets
  - ffmpeg: updated list of supported formats
* audio outputs:
  - added option to disable audio outputs by default
  - wait 10 seconds before reopening after play failure
  - shout: enlarged buffer size to 32 kB
  - null: allow disabling synchronization
  - mvp: fall back to stereo
  - mvp: fall back to 16 bit audio samples
  - mvp: check for reopen errors
  - mvp: fixed default device detection
  - pipe: new audio output plugin which runs a command
  - alsa: better period_time default value for high sample rates
  - solaris: new audio output plugin for Solaris /dev/audio
  - httpd: new audio output plugin for web based streaming, similar to icecast
     but built in.
* commands:
  - "playlistinfo" and "move" supports a range now
  - added "sticker database", command "sticker", which allows clients
     to implement features like "song rating"
  - added "consume" command which removes a song after play
  - added "single" command, if activated, stops playback after current song or
     repeats the song if "repeat" is active.
* mixers:
  - rewritten mixer code to support multiple mixers
  - new pulseaudio mixer
  - alsa: new mixer_index option supports choosing between multiple
    identically-named controls on a device.
* Add audio archive extraction support:
  - bzip2
  - iso9660
  - zip
* the option "error_file" was removed, all messages are logged into
   "log_file"
* support logging to syslog
* fall back to XDG music directory if no music_directory is configured
* failure to read the state file is non-fatal
* --create-db starts the MPD daemon instead of exiting
* playlist_directory and music_directory are optional
* playlist: recalculate the queued song after random is toggled
* playlist: don't unpause on delete
* pause when all audio outputs fail to play
* daemon: ignore "user" setting if already running as that user
* listen: fix broken client IP addresses in log
* listen: bind failure on secondary address is non-fatal
* 24/32 bit audio support
* print available protocols in --version
* fill buffer after seeking
* choose the fallback resampler at runtime
* steps taken towards win32 compatibility
* require glib 2.6 or greater
* built-in documentation using doxygen and docbook


ver 0.14.2 (2009/02/13)
* configure.ac:
  - define HAVE_FFMPEG after all checks
* decoders:
  - ffmpeg: added support for the tags comment, genre, year
  - ffmpeg: don't warn of empty packet output
  - ffmpeg: check if the time stamp is valid
  - ffmpeg: fixed seek integer overflow
  - ffmpeg: enable WAV streaming
  - ffmpeg: added TTA support
  - wavpack: pass NULL if the .wvc file fails to open
  - mikmod: call MikMod_Exit() only in the finish() method
  - aac: fix stream metadata
* audio outputs:
  - jack: allocate ring buffers before connecting
  - jack: clear "shutdown" flag on reconnect
  - jack: reduced sleep time to 1ms
  - shout: fixed memory leak in the mp3 encoder
  - shout: switch to blocking mode
  - shout: use libshout's synchronization
  - shout: don't postpone metadata
  - shout: clear buffer before calling the encoder
* mapper: remove trailing slashes from music_directory
* player: set player error when output device fails
* update: recursively purge deleted directories
* update: free deleted subdirectories

ver 0.14.1 (2009/01/17)
* decoders:
  - mp4: support the writer/composer tag
  - id3: strip leading and trailing whitespace from ID3 tags
  - oggvorbis: fix tremor support
  - oggvorbis: disable seeking on remote files
* audio outputs:
  - jack: allocate default port names (fixes a crash)
* update:
  - refresh stats after update
  - save the database even if it is empty
* input_curl:
  - use select() to eliminate busy loop during connect
  - honour http_proxy_* config directives
  - fix assertion failure on "connection refused"
  - fix assertion failure with empty HTTP responses
* corrected the sample calculation in the fallback resampler
* log: automatically append newline
* fix setenv() conflict on Solaris
* configure.ac: check for pkg-config before using it
* fix minor memory leak in decoder_tag()
* fix cross-fading bug: it used to play some chunks of the new song twice
* playlist
  - fix assertion failure during playlist load
  - implement Fisher-Yates shuffle properly
  - safely search the playlist for deleted song
* use custom PRNG for volume dithering (speedup)
* detect libid3tag without pkg-config

ver 0.14 (2008/12/25)
* audio outputs:
  - wait 10 seconds before reopening a failed device
  - fifo: new plugin
  - null: new plugin
  - shout: block while trying to connect instead of failing
  - shout: new timeout parameter
  - shout: support mp3 encoding and the shoutcast protocol
  - shout: send silence during pause, so clients don't get disconnected
* decoders:
  - ffmpeg: new plugin
  - wavpack: new plugin
  - aac: stream support added
  - mod: disabled by default due to critical bugs in all libmikmod versions
* commands:
  - "addid" takes optional second argument to specify position
  - "idle" notifies the client when a notable change occurs
* Zeroconf support using Bonjour
* New zeroconf_enabled option so that Zeroconf support can be disabled
* Stop the player/decode processes when not playing to allow the CPU to sleep
* Fix a bug where closing an ALSA dmix device could cause MPD to hang
* Support for reading ReplayGain from LAME tags on MP3s
* MPD is now threaded, which greatly improves performance and stability
* memory usage reduced by merging duplicate tags in the database
* support connecting via unix domain socket
* allow authenticated local users to add any local file to the playlist
* 24 bit audio support
* optimized PCM conversions and dithering
* much code has been replaced by using GLib
* the HTTP client has been replaced with libcurl
* symbolic links in the music directory can be disabled; the default
  is to ignore symlinks pointing outside the music directory

ver 0.13.0 (2007/5/28)
* New JACK audio output
* Support for "file" as an alternative to "filename" in search, find, and list
* FLAC 1.1.3 API support
* New playlistadd command for adding to stored playlists
* New playlistclear command for clearing stored playlists
* Fix a bug where "find any" and "list <type> any" wouldn't return any results
* Make "list any" return an error instead of no results and an OK
* New gapless_mp3_playback option to disable gapless MP3 playback
* Support for seeking HTTP streams
* Zeroconf support using Avahi
* libsamplerate support for high quality audio resampling
* ID3v2 "Original Artist/Performer" tag support
* New playlistsearch command for searching the playlist (similar to "search")
* New playlistfind command for finding songs in the playlist (similar to "find")
* libmikmod 3.2.0 beta support
* New tagtypes command for retrieving a list of available tag types
* Fix a bug where no ACK was returned if loading a playlist failed
* Fix a bug where db_update in stats would be 0 after initial database creation
* New count command for getting stats on found songs (similar to "find")
* New playlistmove command for moving songs in stored playlists
* New playlistdelete command for deleting songs from stored playlists
* New rename command for renaming stored playlists
* Increased default buffer_before_play from 0% to 10% to prevent skipping
* Lots of bug fixes, cleaned up code, and performance improvements

ver 0.12.2 (2007/3/20)
* Fix a bug where clients could cause MPD to segfault

ver 0.12.1 (2006/10/10)
* Fix segfault when scanning an MP3 that has a Xing tag with 0 frames
* Fix segfault when there's no audio output specified and one can't be detected
* Fix handling of escaping in quotes
* Allow a quality of -1 to be specified for shout outputs
* A few minor cleanups

ver 0.12.0 (2006/9/22)
* New audio output code which supports:
  * A plugin-like architecture
  * Non-libao ("native") outputs:
    * ALSA
    * OSS
    * OS X
    * Media MVP
    * PulseAudio
    * Shout (Icecast or Shoutcast)
  * Playing through multiple outputs at once
  * Enabling/disabling outputs while MPD is running
  * Saving output state (enabled/disabled) to the state_file
* OggFLAC support
* Musepack support
* Gapless MP3 playback
* MP3 ReplayGain support (using ID3v2 tags only)
* Support for MP2 files if MP3 support is enabled
* Composer, Performer, Comment, and Disc metadata support
* New outputs command for listing available audio outputs
* New enableoutput and disableoutput commands for enabling/disabling outputs
* New plchangesposid command for a stripped down version of plchanges
* New addid command for adding to the playlist and returning a song ID
* New commands and notcommands commands for checking available commands
* Can now specify any supported metadata type or "any" in search, find, and list
* New volume_normalization parameter for enabling Audio Compress normalization
* New metadata_to_use parameter for choosing supported metadata types
* New pid_file parameter for saving the MPD process ID to the specified file
* The db_file parameter is now required
* The port parameter is now optional (defaults to 6600)
* Can specify bind_to_address multiple times
* New --kill argument for killing MPD if pid_file is specified
* Removed --update-db argument (use the update function in your client instead)
* New mpdconf.example
* New mpd.conf man page 
* Removed bundled libmad and libid3tag
* Lots of bug fixes, cleaned up code, and performance improvements

ver 0.11.5 (2004/11/1)
1) New id3v1_encoding config option to configure the id3v1 tag encoding (patch
from dottedmag)
2) Strip '\r' from m3u playlists (thank you windows)
3) Use random() instead of rand() for playlist randomizing
4) Fix a bug trying skipping some commented lines in m3u playlist files
5) Fix a bug when fetching metadata from streams that may cause certain
weirdnesses
6) Fix a bug where replaygain preamp was used on files w/o replaygain tags
7) Fix a busy loop when trying to prebuffer a nonexistant or missing stream
8) Fix a bug in forgetting to remove leading ' ' in content-type for http
streams
9) Check for ice-name in http headers
10) Be sure the strip all '\n' chars in tags
11) Set $HOME env variable when setuid'ing, this should fix the /root/.mcop
errors triggered by arts/libao

ver 0.11.4 (2004/7/26)
1) Fixed a segfault when decoding mp3's with corrupt id3v2 tags
2) Fixed a memory leak when encountering id3v2 tags in mp3 decoder

ver 0.11.3 (2004/7/21)
1) Add support for http authentication for streams
2) Added replaygain pre-amp support
3) Better error handling for fread() in inputStream_file
4) Fixed a bug so that when a freeAllInterfaces is called, it sets
max_interface_connections to 0.  This prevents potential segfaults and other
nastiness for forked processes, like the player and update-er (do to
interfacePrintWithFD()).
5) Allow blockingWrite() to handle errors more gracefully (for example, if the
disc is full, and thus the write() fails or can't be completed, we just skip
this write() and continue, instead of getting stuck in an infinite loop until
the write() becomes successful)
6) Updated mpdconf.example from sbh/avuton
7) If "user" is specified, then convert ~ in paths to the user's home path
specified by "user" config paramter (not the actual current user running mpd).

ver 0.11.2 (2004/7/5) 
1) Work around in computing total time for mp3's whose first valid mpeg frame is
not layer III
2) Fix mp3 and mp4 decoders when seeking past the end of the file
3) Fix replaygain for flac and vorbis
4) Fix memory leaks in flac decoder (from normalperson)
5) Fix Several other bugs in playlist.c and directory.c (from normalperson)

ver 0.11.1 (2004/6/24)
1) Fix a bug that caused "popping" at the beginning of mp3's
2) Fix playlistid command
3) Fix move commands so they don't mess up the song id's
4) Added support for HTTP Proxy
5) Detect and skip recursive links in the music directory
6) Fix addPathToDB() so updating on a specific path doesn't exist correctly adds
the parent directories to the DB

ver 0.11.0 (2004/6/18)
1) Support for playing mp3 and Ogg Vorbis streams
2) Non-blocking Update
3) Replaygain support for Ogg Vorbis and FLAC (by Eric Moore aka AliasMrJones)
4) audio_output_format option that allows for all audio output to be converted
to a format compatible with any sound card
5) Own routines for to always support UTF-8 <-> ISO-8859-1 conversion
6) Added "Id" and "Pos" metadata for songs in playlist
7) Added commands: plchanges, currentsong, playid, seekid, playlistid, moveid,
swapid, deleteid
8) UTF-8 validation of all tags
9) Update specific files/directories (for fast, incremental updating)
10) Added ACK error codes
11) Mod file support
12) Added command_list_ok_begin
13) Play after stop resumes from last position in the playlist
14) Play while pause resumes playback
15) Better signal handling by mackstann
16) Cleanup decoder interface (now called InputPlugins)
17) --create-db no long starts the daemon
18) --no-daemon outputs to log files
19) --stdout sends output to stdout/stderr
20) Default port is now 6600
21) Lots of other cleanups and Bugfixes

ver 0.10.4 (2004/5/26)
1) Fix configure problems on OpenBSD with langinfo and iconv
2) Fix an infinte loop when writing to an interface and it has expired
3) Fix a segfault in decoding flac's
4) Ingore CRC stuff in mp3's since some encoders did not compute the CRC
correctly
5) Fix a segfault in processing faulty mp4 metadata

ver 0.10.3 (2004/4/2)
1) Fix a segfault when a blanck line is sent from a client
2) Fix for loading playlists on platforms where char is unsigned
3) When pausing, release audio device after we say pause is successful (this
makes pause appear to not lag)
4) When returning errors for unknown types by player, be sure to copy the
filename
5) add --disable-alsa for disabling alsa mixer support
6) Use select() for a portable usleep()
7) For alsa mixer, default to "Master' element, not first element

ver 0.10.2 (2004/3/25)
1) Add suport for AAC
2) Substitute '\n' with ' ' in tag info
3) Remove empty directories from db
4) Resume from current position in song when using state file
5) Pause now closes the music device, and reopens it on resuming
6) Fix unnecessary big endian byte swapping
7) If locale is "C" or "POSIX", then use ISO-8859-1 as the fs charset
8) Fix a bug where alsa mixer wasn't detecting volume changes
9) For alsa and software mixer, show volume to be the same as it was set (even
if its not the exact volume)
10) Report bitrate for wave files
11) Compute song length of CBR mp3's more accurately

ver 0.10.1 (2004/3/7)
1) Check to see if we need to add "-lm" when linking mpd
2) Fix issues with skipping bad frames in an mp3 (this way we get the correct
samplerate and such)
3) Fix crossfading bug with ogg's
4) Updated libmad and libid3tag included w/ source to 0.15.1b

ver 0.10.0 (2004/3/3)
1) Use UTF-8 for all client communications
2) Crossfading support
3) Password Authentication (all in plaintext)
4) Software mixer
5) Buffer Size is configurable
6) Reduced Memory consumption (use directory tree for search and find)
7) Bitrate support for Flac
8) setvol command (deprecates volume command)
9) add command takes directories
10) Path's in config file now work with ~
11) Add samplerate,bits, and channels to status
12) Reenable playTime in stats display
13) Fix a segfault when doing: add ""
14) Fix a segfault with flac vorbis comments simply being "="
15) Fix a segfault/bug in queueNextSong with repeat+random
16) Fix a bug, where one process may segfault, and cause more processes to spawn
w/o killing ones that lost their parent.
17) Fix a bug when the OSS device was unable to fetch the current volume,
it would close the device (when it maybe previously closed by the exact same
code)
18) command.c cleanup by mackstann
19) directory.c and command.c cleanup by tw-nym

ver 0.9.4 (2004/1/21)
1) Fix a bug where updated tag info wasn't being detected
2) Set the default audio write size to 1024 bytes (should decrease cpu load a
bit on some machines).
3) Make audio write size configurable via "audio_write_size" config option
4) Tweak output buffer size for connections by detecting the kernel output
buffer size.

ver 0.9.3 (2003/10/31)
1) Store total time/length of songs in db and display in *info commands
2) Display instantaneous bitrate in status command
3) Add Wave Support using libaudiofile (Patch from normalperson)
4) Command code cleanup (Patch from tw-nym)
5) Optimize listing of playlists (10-100x faster)
6) Optimize interface output (write in 4kB chunks instead of on every '\n')
7) Fix bug that prevented rm command from working
8) Fix bug where deleting current song skips the next song
9) Use iconv to convert vorbis comments from UTF-8 to Latin1

ver 0.9.2 (2003/10/6)
1) Fix FreeBSD Compilation Problems
2) Fix bug in move command
3) Add mixer_control options to configure which mixer control/device mpd
controls
4) Randomize on play -1
5) Fix a bug in toggling repeat off and at the end of the playlist

ver 0.9.1 (2003/9/30)
1) Fix a statement in the middle of declarations in listen.c, causes error for
gcc 2.7

ver 0.9.0 (2003/9/30)
1) Random play mode
2) Alsa Mixer Support
3) Save and Restore "state"
4) Default config file locations (.mpdconf and /etc/mpd.conf)
5) Make db file locations configurable
6) Move songs around in the playlist
7) Gapless playback
8) Use Xing tags for mp3's
9) Remove stop_on_error
10) Seeking support
11) Playlists can be loaded and deleted from subdirectories
12) Complete rewrite of player layer (fork()'s only once, opens and closes
audio device as needed).
13) Eliminate use and dependence of SIGIO
14) IPv6 support
15) Solaris compilations fixes
16) Support for different log levels
17) Timestamps for log entries
18) "user" config parameter for setuid (patch from Nagilum)
19) Other misc features and bug fixes

ver 0.8.7 (2003/9/3)
1) Fix a memory leak.  When closing a interface, was called close() on the fd
instead of calling fclose() on the fp that was opened with fdopen().

ver 0.8.6 (2003/8/25)
1) Fix a memory leak when a buffered existed, and a connection was unexpectedly
closed, and i wasn't free'ing the buffer apropriatly.

ver 0.8.5 (2003/8/17)
1) Fix a bug where an extra end of line is returned when attempting to play a
non existing file.  This causes parsing errors for clients.

ver 0.8.4 (2003/8/13)
1) Fix a bug where garbage is returned with errors in "list" command

ver 0.8.3 (2003/8/12) 
1) Fix a compilation error on older linux systems
2) Fix a bug in searching by title
3) Add "list" command
4) Add config options for specifying libao driver/plugin and options
5) Add config option to specify which address to bind to
6) Add support for loading and saving absolute pathnames in saved playlists
7) Playlist no longer creates duplicate entries for song data (more me
efficient)
8) Songs deleted from the db are now removed for the playlist as well

ver 0.8.2 (2003/7/22)
1) Increased the connection que for listen() from 0 to 5
2) Cleanup configure makefiles so that mpd uses MPD_LIBS and MPD_CFLAGS
rather than LIBS and CFLAGS
3) Put a cap on the number of commands per command list
4) Put a cap on the maximum number of buffered output lines
5) Get rid of TIME_WAIT/EADDRINUSE socket problem
6) Use asynchronious IO (i.e. trigger SIGIO instead so we can sleep in
select() calls longer)

ver 0.8.1 (2003/7/11)
1) FreeBSD fixes
2) Fix for rare segfault when updating
3) Fix bug where client was being hungup on when done playing current song
4) Fix bug when playing flac's where it incorrectly reports an error
5) Make stop playlist on error configurable
6) Configure checks for installed libmad and libid3tag and uses those if found
7) Use buffer->finished in *_decode's instead of depending on catching signals

ver 0.8.0 (2003/7/6)
1) Flac support
2) Make playlist max length configurable
3) New backward compatible status (backward compatible for 0.8.0 on)
4) listall command now can take a directory as an argument
5) Buffer rewritten to use shared memory instead of sockets
6) Playlist adding done using db
7) Add sort to list, and use binary search for finding
8) New "stats" command
9) Command list (for faster adding of large batches of files)
10) Add buffered chunks before play
11) Useful error reporting to clients (part of status command)
12) Use libid3tag for reading id3 tags (more stable)
13) Non-blocking output to clients
14) Fix bug when removing items from directory
15) Fix bug when playing mono mp3's
16) Fix bug when attempting to delete files when using samba
17) Lots of other bug fixes I can't remember

ver 0.7.0 (2003/6/20)
1) use mad instead of mpg123 for mp3 decoding
2) volume support
3) repeate playlist support
4) use autoconf/automake (i.e. "configure")
5) configurable max connections

ver 0.6.2 (2003/6/11)
1) Buffer support for ogg
2) new config file options: "connection_timeout" and "mpg123_ignore_junk"
3) new commands: "next", "previous", and "listall"
Thanks to Niklas Hofer for "next" and "previous" patches!
4) Search by filename
5) bug fix for pause when playing mp3's

ver 0.6.1 (2003/5/29)
1) Add conf file support
2) Fix a bug when doing mp3stop (do wait3(NULL,WNOHANG|WUNTRACED,NULL))
3) Fix a bug when fork'ing, fflush file buffers before forking so the
child doesn't print the same stuff in the buffer.

ver 0.6.0 (2003/5/25)
1) Add ogg vorbis support
2) Fix two bugs relating to tables, one for search by title, and one where we
freed the tables before directories, causing a segfault
3) The info command has been removed.

ver 0.5.0-0.5.2
Initial release(s).  Support for MP3 via mpg123<|MERGE_RESOLUTION|>--- conflicted
+++ resolved
@@ -1,4 +1,3 @@
-<<<<<<< HEAD
 ver 0.16 (20??/??/??)
 * protocol:
   - send song modification time to client
@@ -89,10 +88,7 @@
 * require GLib 2.12
 
 
-ver 0.15.8 (2009/??/??)
-=======
 ver 0.15.8 (2010/01/17)
->>>>>>> 760569fc
 * input:
   - curl: allow rewinding with Icy-Metadata
 * decoders:
